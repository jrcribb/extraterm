--- conflicted
+++ resolved
@@ -2,21 +2,12 @@
 
 trigger:
   branches:
-<<<<<<< HEAD
-      include:
-      - master
-      - release/*
-  tags:
-      include:
-      - v*
-=======
     include:
     - master
     - release/*
   tags:
     include:
     - v*
->>>>>>> 0f690d5f
 
 jobs:
   - job: commands_zip
